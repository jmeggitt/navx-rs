--- conflicted
+++ resolved
@@ -1,11 +1,8 @@
 extern crate wpilib;
 use std::{thread, time};
 use wpilib::serial::*;
-<<<<<<< HEAD
 use wpilib::ds::*;
-=======
 use wpilib::*;
->>>>>>> d3e8f8a0
 
 mod nav_x;
 
@@ -13,12 +10,8 @@
     let _robot = RobotBase::new().expect("HAL FAILED");
     let mut driver_station = DriverStation::new();
     RobotBase::start_competition();
-<<<<<<< HEAD
-    let navx =  nav_x::NavX::new( Port::MXP);
-=======
     let navx = nav_x::NavX::new(Port::MXP);
 
->>>>>>> d3e8f8a0
     loop {
         //driver_station.report_error(&navx.get_yaw().to_string());
         thread::sleep(time::Duration::from_millis(500));
