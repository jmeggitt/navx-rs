--- conflicted
+++ resolved
@@ -132,11 +132,7 @@
             serial_port.lock().unwrap().write(&[0xA1, 0xA3, 0x08, 0xF9, 0x08, 0xB4, 0xC4, 0x10, 0x13]);
 
             while !*stop.lock().unwrap() {
-<<<<<<< HEAD
-
                 DriverStation::new().report_error("Attempting to read from serial port...");
-=======
->>>>>>> d3e8f8a0
                 //initial parse of buffer
                 bytes_read = match serial_port.lock().unwrap().read(&mut buffer[..]) {
                     Ok(v) => v,
@@ -272,7 +268,6 @@
         }
     }
 
-<<<<<<< HEAD
     fn verifyPacket(packet: &[u8]) -> Option<Packet> {
         //Verify packet start and end conditions.
         if packet[0] != 0xA1 || packet[packet.len() - 1] != 0x13 || packet[packet.len() - 1] != 0x10 {
@@ -306,9 +301,6 @@
         });
     }
 
-    fn parse_compass_message_packet(body: &[u8], yaw: &Arc<Mutex<f64>>, pitch: &Arc<Mutex<f64>>, roll: &Arc<Mutex<f64>>, heading: &Arc<Mutex<f64>>) {
-        DriverStation::new().report_error("Parsed packet for compass message.");
-=======
     fn parse_compass_message_packet(
         body: &[u8],
         yaw: &Arc<Mutex<f64>>,
@@ -316,7 +308,7 @@
         roll: &Arc<Mutex<f64>>,
         heading: &Arc<Mutex<f64>>,
     ) {
->>>>>>> d3e8f8a0
+        DriverStation::new().report_error("Parsed packet for compass message.");
         *yaw.lock().unwrap() = NavX::parse_ascii_float(&body[0..6]);
         *pitch.lock().unwrap() = NavX::parse_ascii_float(&body[7..13]);
         *roll.lock().unwrap() = NavX::parse_ascii_float(&body[14..20]);
